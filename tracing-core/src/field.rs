--- conflicted
+++ resolved
@@ -36,12 +36,8 @@
 //! [`record`]: super::collect::Collect::record
 //! [`event`]:  super::collect::Collect::event
 use crate::callsite;
-<<<<<<< HEAD
-use crate::stdlib::{
+use core::{
     any::{Any, TypeId},
-=======
-use core::{
->>>>>>> b1baa6c2
     borrow::Borrow,
     fmt,
     hash::{Hash, Hasher},
@@ -258,7 +254,6 @@
     fn record_debug(&mut self, field: &Field, value: &dyn fmt::Debug);
 }
 
-<<<<<<< HEAD
 // /// A field value of an erased type.
 // ///
 // /// Implementors of `Value` may call the appropriate typed recording methods on
@@ -281,30 +276,6 @@
 // /// A `Value` which serializes as a string using `fmt::Debug`.
 // #[derive(Clone)]
 // pub struct DebugValue<T: fmt::Debug>(T);
-=======
-/// A field value of an erased type.
-///
-/// Implementors of `Value` may call the appropriate typed recording methods on
-/// the [visitor] passed to their `record` method in order to indicate how
-/// their data should be recorded.
-///
-/// [visitor]: Visit
-pub trait Value: crate::sealed::Sealed {
-    /// Visits this value with the given `Visitor`.
-    fn record(&self, key: &Field, visitor: &mut dyn Visit);
-}
-
-/// A `Value` which serializes using `fmt::Display`.
-///
-/// Uses `record_debug` in the `Value` implementation to
-/// avoid an unnecessary evaluation.
-#[derive(Clone)]
-pub struct DisplayValue<T: fmt::Display>(T);
-
-/// A `Value` which serializes as a string using `fmt::Debug`.
-#[derive(Clone)]
-pub struct DebugValue<T: fmt::Debug>(T);
->>>>>>> b1baa6c2
 
 /// Wraps a type implementing `fmt::Display` as a `Value` that can be
 /// recorded using its `Display` implementation.
@@ -708,51 +679,9 @@
 where
     Self: From<T>,
 {
-<<<<<<< HEAD
     #[inline]
     fn from(num::Wrapping(val): num::Wrapping<T>) -> Self {
         Self::from(val)
-=======
-    fn record(&self, key: &Field, visitor: &mut dyn Visit) {
-        (*self).record(key, visitor)
-    }
-}
-
-impl<'a> crate::sealed::Sealed for fmt::Arguments<'a> {}
-
-impl<'a> Value for fmt::Arguments<'a> {
-    fn record(&self, key: &Field, visitor: &mut dyn Visit) {
-        visitor.record_debug(key, self)
-    }
-}
-
-impl fmt::Debug for dyn Value {
-    fn fmt(&self, f: &mut fmt::Formatter<'_>) -> fmt::Result {
-        // We are only going to be recording the field value, so we don't
-        // actually care about the field name here.
-        struct NullCallsite;
-        static NULL_CALLSITE: NullCallsite = NullCallsite;
-        impl crate::callsite::Callsite for NullCallsite {
-            fn set_interest(&self, _: crate::collect::Interest) {
-                unreachable!("you somehow managed to register the null callsite?")
-            }
-
-            fn metadata(&self) -> &crate::Metadata<'_> {
-                unreachable!("you somehow managed to access the null callsite?")
-            }
-        }
-
-        static FIELD: Field = Field {
-            i: 0,
-            fields: FieldSet::new(&[], crate::identify_callsite!(&NULL_CALLSITE)),
-        };
-
-        let mut res = Ok(());
-        self.record(&FIELD, &mut |_: &Field, val: &dyn fmt::Debug| {
-            res = write!(f, "{:?}", val);
-        });
-        res
->>>>>>> b1baa6c2
     }
 }
 
@@ -1301,12 +1230,10 @@
     21, 22, 23, 24, 25, 26, 27, 28, 29, 30, 31, 32
 }
 
-<<<<<<< HEAD
 // #[cfg(test)]
 // mod test {
 //     use super::*;
 //     use crate::metadata::{Kind, Level, Metadata};
-//     use crate::stdlib::{borrow::ToOwned, string::String};
 
 //     struct TestCallsite1;
 //     static TEST_CALLSITE_1: TestCallsite1 = TestCallsite1;
@@ -1320,7 +1247,7 @@
 //     };
 
 //     impl crate::callsite::Callsite for TestCallsite1 {
-//         fn set_interest(&self, _: crate::subscriber::Interest) {
+//         fn set_interest(&self, _: crate::collect::Interest) {
 //             unimplemented!()
 //         }
 
@@ -1341,7 +1268,7 @@
 //     };
 
 //     impl crate::callsite::Callsite for TestCallsite2 {
-//         fn set_interest(&self, _: crate::subscriber::Interest) {
+//         fn set_interest(&self, _: crate::collect::Interest) {
 //             unimplemented!()
 //         }
 
@@ -1407,7 +1334,7 @@
 
 //         struct MyVisitor;
 //         impl Visit for MyVisitor {
-//             fn record_debug(&mut self, field: &Field, _: &dyn (crate::stdlib::fmt::Debug)) {
+//             fn record_debug(&mut self, field: &Field, _: &dyn (core::fmt::Debug)) {
 //                 assert_eq!(field.callsite(), TEST_META_1.callsite())
 //             }
 //         }
@@ -1426,7 +1353,7 @@
 
 //         struct MyVisitor;
 //         impl Visit for MyVisitor {
-//             fn record_debug(&mut self, field: &Field, _: &dyn (crate::stdlib::fmt::Debug)) {
+//             fn record_debug(&mut self, field: &Field, _: &dyn (core::fmt::Debug)) {
 //                 assert_eq!(field.name(), "bar")
 //             }
 //         }
@@ -1435,6 +1362,7 @@
 //     }
 
 //     #[test]
+//     #[cfg(feature = "std")]
 //     fn record_debug_fn() {
 //         let fields = TEST_META_1.fields();
 //         let values = &[
@@ -1445,160 +1373,9 @@
 //         let valueset = fields.value_set(values);
 //         let mut result = String::new();
 //         valueset.record(&mut |_: &Field, value: &dyn fmt::Debug| {
-//             use crate::stdlib::fmt::Write;
+//             use core::fmt::Write;
 //             write!(&mut result, "{:?}", value).unwrap();
 //         });
-//         assert_eq!(result, "123".to_owned());
-//     }
-// }
-=======
-#[cfg(test)]
-mod test {
-    use super::*;
-    use crate::metadata::{Kind, Level, Metadata};
-
-    struct TestCallsite1;
-    static TEST_CALLSITE_1: TestCallsite1 = TestCallsite1;
-    static TEST_META_1: Metadata<'static> = metadata! {
-        name: "field_test1",
-        target: module_path!(),
-        level: Level::INFO,
-        fields: &["foo", "bar", "baz"],
-        callsite: &TEST_CALLSITE_1,
-        kind: Kind::SPAN,
-    };
-
-    impl crate::callsite::Callsite for TestCallsite1 {
-        fn set_interest(&self, _: crate::collect::Interest) {
-            unimplemented!()
-        }
-
-        fn metadata(&self) -> &Metadata<'_> {
-            &TEST_META_1
-        }
-    }
-
-    struct TestCallsite2;
-    static TEST_CALLSITE_2: TestCallsite2 = TestCallsite2;
-    static TEST_META_2: Metadata<'static> = metadata! {
-        name: "field_test2",
-        target: module_path!(),
-        level: Level::INFO,
-        fields: &["foo", "bar", "baz"],
-        callsite: &TEST_CALLSITE_2,
-        kind: Kind::SPAN,
-    };
-
-    impl crate::callsite::Callsite for TestCallsite2 {
-        fn set_interest(&self, _: crate::collect::Interest) {
-            unimplemented!()
-        }
-
-        fn metadata(&self) -> &Metadata<'_> {
-            &TEST_META_2
-        }
-    }
-
-    #[test]
-    fn value_set_with_no_values_is_empty() {
-        let fields = TEST_META_1.fields();
-        let values = &[
-            (&fields.field("foo").unwrap(), None),
-            (&fields.field("bar").unwrap(), None),
-            (&fields.field("baz").unwrap(), None),
-        ];
-        let valueset = fields.value_set(values);
-        assert!(valueset.is_empty());
-    }
-
-    #[test]
-    fn empty_value_set_is_empty() {
-        let fields = TEST_META_1.fields();
-        let valueset = fields.value_set(&[]);
-        assert!(valueset.is_empty());
-    }
-
-    #[test]
-    fn value_sets_with_fields_from_other_callsites_are_empty() {
-        let fields = TEST_META_1.fields();
-        let values = &[
-            (&fields.field("foo").unwrap(), Some(&1 as &dyn Value)),
-            (&fields.field("bar").unwrap(), Some(&2 as &dyn Value)),
-            (&fields.field("baz").unwrap(), Some(&3 as &dyn Value)),
-        ];
-        let valueset = TEST_META_2.fields().value_set(values);
-        assert!(valueset.is_empty())
-    }
-
-    #[test]
-    fn sparse_value_sets_are_not_empty() {
-        let fields = TEST_META_1.fields();
-        let values = &[
-            (&fields.field("foo").unwrap(), None),
-            (&fields.field("bar").unwrap(), Some(&57 as &dyn Value)),
-            (&fields.field("baz").unwrap(), None),
-        ];
-        let valueset = fields.value_set(values);
-        assert!(!valueset.is_empty());
-    }
-
-    #[test]
-    fn fields_from_other_callsets_are_skipped() {
-        let fields = TEST_META_1.fields();
-        let values = &[
-            (&fields.field("foo").unwrap(), None),
-            (
-                &TEST_META_2.fields().field("bar").unwrap(),
-                Some(&57 as &dyn Value),
-            ),
-            (&fields.field("baz").unwrap(), None),
-        ];
-
-        struct MyVisitor;
-        impl Visit for MyVisitor {
-            fn record_debug(&mut self, field: &Field, _: &dyn (core::fmt::Debug)) {
-                assert_eq!(field.callsite(), TEST_META_1.callsite())
-            }
-        }
-        let valueset = fields.value_set(values);
-        valueset.record(&mut MyVisitor);
-    }
-
-    #[test]
-    fn empty_fields_are_skipped() {
-        let fields = TEST_META_1.fields();
-        let values = &[
-            (&fields.field("foo").unwrap(), Some(&Empty as &dyn Value)),
-            (&fields.field("bar").unwrap(), Some(&57 as &dyn Value)),
-            (&fields.field("baz").unwrap(), Some(&Empty as &dyn Value)),
-        ];
-
-        struct MyVisitor;
-        impl Visit for MyVisitor {
-            fn record_debug(&mut self, field: &Field, _: &dyn (core::fmt::Debug)) {
-                assert_eq!(field.name(), "bar")
-            }
-        }
-        let valueset = fields.value_set(values);
-        valueset.record(&mut MyVisitor);
-    }
-
-    #[test]
-    #[cfg(feature = "std")]
-    fn record_debug_fn() {
-        let fields = TEST_META_1.fields();
-        let values = &[
-            (&fields.field("foo").unwrap(), Some(&1 as &dyn Value)),
-            (&fields.field("bar").unwrap(), Some(&2 as &dyn Value)),
-            (&fields.field("baz").unwrap(), Some(&3 as &dyn Value)),
-        ];
-        let valueset = fields.value_set(values);
-        let mut result = String::new();
-        valueset.record(&mut |_: &Field, value: &dyn fmt::Debug| {
-            use core::fmt::Write;
-            write!(&mut result, "{:?}", value).unwrap();
-        });
-        assert_eq!(result, String::from("123"));
-    }
-}
->>>>>>> b1baa6c2
+//         assert_eq!(result, String::from("123"));
+//     }
+// }